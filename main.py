--- conflicted
+++ resolved
@@ -18,112 +18,14 @@
 GRAY = (128, 128, 128)
 WHITE = (255, 255, 255)
 RENDER_BUFFER = 50
+SPEED = 700 # Pixels per second
 
 # Grid settings
 GRID_WIDTH = 20  # Number of cells horizontally
 GRID_HEIGHT = 15  # Number of cells vertically
 CELL_SIZE = 20  # Size of each cell in pixels
 
-<<<<<<< HEAD
 DEFAULT_TPS = 5  # Amount of ticks per second for the simulation
-=======
-DEFAULT_TPS = 20  # Amount of ticks per second for the simulation
-
-
-class Camera:
-    def __init__(self):
-        self.x = 0
-        self.y = 0
-        self.target_x = 0
-        self.target_y = 0
-        self.zoom = 1.0
-        self.target_zoom = 1.0
-        self.smoothing = 0.15  # Higher = more responsive, lower = more smooth
-        self.speed = SPEED
-        self.zoom_smoothing = 0.10
-        self.is_panning = False
-        self.last_mouse_pos = None
-
-    def update(self, keys, deltatime):
-        # Update target position based on input
-        if keys[pygame.K_w]:
-            self.target_y -= self.speed * deltatime / self.zoom
-        if keys[pygame.K_s]:
-            self.target_y += self.speed * deltatime / self.zoom
-        if keys[pygame.K_a]:
-            self.target_x -= self.speed * deltatime / self.zoom
-        if keys[pygame.K_d]:
-            self.target_x += self.speed * deltatime / self.zoom
-        if keys[pygame.K_r]:
-            self.target_x = 0
-            self.target_y = 0
-
-        # Smooth camera movement with drift
-        smoothing_factor = 1 - pow(
-            1 - self.smoothing, deltatime * 60
-        )  # Adjust smoothing based on deltatime
-        self.x += (self.target_x - self.x) * smoothing_factor
-        self.y += (self.target_y - self.y) * smoothing_factor
-
-        # Smooth zoom
-        zoom_smoothing_factor = 1 - pow(1 - self.zoom_smoothing, deltatime * 60)
-        self.zoom += (self.target_zoom - self.zoom) * zoom_smoothing_factor
-
-    def handle_zoom(self, zoom_delta):
-        # Zoom in/out with mouse wheel
-        zoom_factor = 1.1
-        if zoom_delta > 0:  # Zoom in
-            self.target_zoom *= zoom_factor
-        elif zoom_delta < 0:  # Zoom out
-            self.target_zoom /= zoom_factor
-
-        # Clamp zoom levels
-        self.target_zoom = max(0.1, min(5.0, self.target_zoom))
-
-    def start_panning(self, mouse_pos):
-        self.is_panning = True
-        self.last_mouse_pos = mouse_pos
-
-    def stop_panning(self):
-        self.is_panning = False
-        self.last_mouse_pos = None
-
-    def pan(self, mouse_pos):
-        if self.is_panning and self.last_mouse_pos:
-            dx = mouse_pos[0] - self.last_mouse_pos[0]
-            dy = mouse_pos[1] - self.last_mouse_pos[1]
-            self.x -= dx / self.zoom
-            self.y -= dy / self.zoom
-            self.target_x = self.x  # Sync target position with actual position
-            self.target_y = self.y
-            self.last_mouse_pos = mouse_pos
-
-    def get_real_coordinates(self, screen_x, screen_y):
-        # Convert screen coordinates to world coordinates
-        world_x = (screen_x - SCREEN_WIDTH // 2 + self.x * self.zoom) / self.zoom
-        world_y = (screen_y - SCREEN_HEIGHT // 2 + self.y * self.zoom) / self.zoom
-
-        return world_x, world_y
-
-    def is_in_view(self, obj_x, obj_y, margin=0):
-        half_w = (SCREEN_WIDTH + (RENDER_BUFFER * self.zoom)) / (2 * self.zoom)
-        half_h = (SCREEN_HEIGHT + (RENDER_BUFFER * self.zoom)) / (2 * self.zoom)
-        cam_left = self.x - half_w
-        cam_right = self.x + half_w
-        cam_top = self.y - half_h
-        cam_bottom = self.y + half_h
-        return (cam_left - margin <= obj_x <= cam_right + margin and
-                cam_top - margin <= obj_y <= cam_bottom + margin)
-
-    def world_to_screen(self, obj_x, obj_y):
-        screen_x = (obj_x - self.x) * self.zoom + SCREEN_WIDTH // 2
-        screen_y = (obj_y - self.y) * self.zoom + SCREEN_HEIGHT // 2
-        return int(screen_x), int(screen_y)
-
-    def get_relative_size(self, world_size):
-        # Converts a world size (e.g., radius or width/height) to screen pixels
-        return int(world_size * self.zoom)
->>>>>>> fc171cd5
 
 
 def draw_grid(screen, camera, showing_grid=True):
@@ -238,15 +140,8 @@
     # Initialize world
     world = World()
 
-<<<<<<< HEAD
     world.add_object(DebugRenderObject(Position(0, 0)))
     world.add_object(DebugRenderObject(Position(20, 0)))
-=======
-    world.add_object(DebugRenderObject(Position(0,0)))
-
-    # setting the seed to 67 >_<
-    random.seed(67)
->>>>>>> fc171cd5
 
     running = True
     while running:
@@ -402,7 +297,6 @@
         tps_rect.bottomright = (SCREEN_WIDTH - 10, SCREEN_HEIGHT - 10)
         screen.blit(tps_text, tps_rect)
 
-<<<<<<< HEAD
         # Render tick count in bottom left
         tick_text = font.render(f"Ticks: {total_ticks}", True, WHITE)
         tick_rect = tick_text.get_rect()
@@ -420,13 +314,6 @@
                 obj_rect.topleft = (10, 30 + i * 20)
                 screen.blit(obj_text, obj_rect)
                 i += 1
-=======
-        # Render camera position and speed in bottom left
-        cam_text = font.render(f"Camera: ({camera.x:.2f}, {camera.y:.2f}), Speed: {camera.speed:.2f}", True, WHITE)
-        cam_rect = cam_text.get_rect()
-        cam_rect.bottomleft = (10, SCREEN_HEIGHT - 10)
-        screen.blit(cam_text, cam_rect)
->>>>>>> fc171cd5
 
         # Update display
         pygame.display.flip()
